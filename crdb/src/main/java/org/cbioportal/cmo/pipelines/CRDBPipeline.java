/*
 * Copyright (c) 2016 Memorial Sloan-Kettering Cancer Center.
 *
 * This library is distributed in the hope that it will be useful, but WITHOUT
 * ANY WARRANTY, WITHOUT EVEN THE IMPLIED WARRANTY OF MERCHANTABILITY OR FITNESS
 * FOR A PARTICULAR PURPOSE. The software and documentation provided hereunder
 * is on an "as is" basis, and Memorial Sloan-Kettering Cancer Center has no
 * obligations to provide maintenance, support, updates, enhancements or
 * modifications. In no event shall Memorial Sloan-Kettering Cancer Center be
 * liable to any party for direct, indirect, special, incidental or
 * consequential damages, including lost profits, arising out of the use of this
 * software and its documentation, even if Memorial Sloan-Kettering Cancer
 * Center has been advised of the possibility of such damage.
 */

/*
 * This file is part of cBioPortal CMO-Pipelines.
 *
 * cBioPortal is free software: you can redistribute it and/or modify
 * it under the terms of the GNU Affero General Public License as
 * published by the Free Software Foundation, either version 3 of the
 * License.
 *
 * This program is distributed in the hope that it will be useful,
 * but WITHOUT ANY WARRANTY; without even the implied warranty of
 * MERCHANTABILITY or FITNESS FOR A PARTICULAR PURPOSE.  See the
 * GNU Affero General Public License for more details.
 *
 * You should have received a copy of the GNU Affero General Public License
 * along with this program.  If not, see <http://www.gnu.org/licenses/>.
*/

package org.cbioportal.cmo.pipelines;

import org.cbioportal.cmo.pipelines.crdb.BatchConfiguration;

import org.apache.commons.cli.*;
import org.springframework.boot.SpringApplication;
import org.springframework.boot.autoconfigure.SpringBootApplication;
import org.springframework.context.ConfigurableApplicationContext;
import org.springframework.batch.core.*;
import org.springframework.batch.core.launch.JobLauncher;

/**
 * Pipeline for running the CRDB clinical data job.
 * 
 * @author ochoaa
 */

@SpringBootApplication
public class CRDBPipeline {

    private static Options getOptions(String[] args) {
        Options gnuOptions = new Options();
        gnuOptions.addOption("h", "help", false, "shows this help document and quits.")
<<<<<<< HEAD
=======
            .addOption("cancer_study", "cancer_study", true, "Cancer Study Identifier")
>>>>>>> e47993cb
            .addOption("stage", "staging", true, "Staging directory");
        return gnuOptions;
    }

    private static void help(Options gnuOptions, int exitStatus) {
        HelpFormatter helpFormatter = new HelpFormatter();
        helpFormatter.printHelp("CRDBPipeline", gnuOptions);
        System.exit(exitStatus);
    }

<<<<<<< HEAD
    private static void launchJob(String[] args, String stagingDirectory) throws Exception {
        SpringApplication app = new SpringApplication(CRDBPipeline.class);
        ConfigurableApplicationContext ctx = app.run(args);
        JobLauncher jobLauncher = ctx.getBean(JobLauncher.class);        

        Job crdbJob = ctx.getBean(BatchConfiguration.CRDB_IMPACT_JOB, Job.class);        
        JobParameters jobParameters = new JobParametersBuilder()
                .addString("stagingDirectory", stagingDirectory)
                .toJobParameters();  
        JobExecution jobExecution = jobLauncher.run(crdbJob, jobParameters); 

        System.out.println("Shutting down CRDBPipeline.");
        ctx.close();        
=======
    private static void launchJob(String[] args, String cancerStudy, String stagingDirectory) throws Exception {
        if (cancerStudy.trim().equals("mskimpact")) {
            SpringApplication app = new SpringApplication(CRDBPipeline.class);
            ConfigurableApplicationContext ctx = app.run(args);
            JobLauncher jobLauncher = ctx.getBean(JobLauncher.class);        

            Job crdbJob = ctx.getBean(BatchConfiguration.CRDB_JOB, Job.class);        
            JobParameters jobParameters = new JobParametersBuilder()
                    .addString("cancerStudy", cancerStudy)
                    .addString("stagingDirectory", stagingDirectory)
                    .toJobParameters();  
            JobExecution jobExecution = jobLauncher.run(crdbJob, jobParameters); 
            
            System.out.println("Shutting down CRDBPipeline.");
            ctx.close();
        }
        else {
            System.out.println("Cannot run CRDB job on cancer study "+cancerStudy);
            System.exit(1);
        }
>>>>>>> e47993cb
    }
    
    public static void main(String[] args) throws Exception {
        Options gnuOptions = CRDBPipeline.getOptions(args);
        CommandLineParser parser = new GnuParser();
        CommandLine commandLine = parser.parse(gnuOptions, args);
        if (commandLine.hasOption("h") ||
            !commandLine.hasOption("stage")) {
            help(gnuOptions, 0);
        }
<<<<<<< HEAD
        launchJob(args, commandLine.getOptionValue("stage"));        
=======
        launchJob(args, commandLine.getOptionValue("cancer_study"),
                  commandLine.getOptionValue("stage"));        
>>>>>>> e47993cb
    }
}<|MERGE_RESOLUTION|>--- conflicted
+++ resolved
@@ -53,10 +53,6 @@
     private static Options getOptions(String[] args) {
         Options gnuOptions = new Options();
         gnuOptions.addOption("h", "help", false, "shows this help document and quits.")
-<<<<<<< HEAD
-=======
-            .addOption("cancer_study", "cancer_study", true, "Cancer Study Identifier")
->>>>>>> e47993cb
             .addOption("stage", "staging", true, "Staging directory");
         return gnuOptions;
     }
@@ -67,7 +63,6 @@
         System.exit(exitStatus);
     }
 
-<<<<<<< HEAD
     private static void launchJob(String[] args, String stagingDirectory) throws Exception {
         SpringApplication app = new SpringApplication(CRDBPipeline.class);
         ConfigurableApplicationContext ctx = app.run(args);
@@ -81,28 +76,6 @@
 
         System.out.println("Shutting down CRDBPipeline.");
         ctx.close();        
-=======
-    private static void launchJob(String[] args, String cancerStudy, String stagingDirectory) throws Exception {
-        if (cancerStudy.trim().equals("mskimpact")) {
-            SpringApplication app = new SpringApplication(CRDBPipeline.class);
-            ConfigurableApplicationContext ctx = app.run(args);
-            JobLauncher jobLauncher = ctx.getBean(JobLauncher.class);        
-
-            Job crdbJob = ctx.getBean(BatchConfiguration.CRDB_JOB, Job.class);        
-            JobParameters jobParameters = new JobParametersBuilder()
-                    .addString("cancerStudy", cancerStudy)
-                    .addString("stagingDirectory", stagingDirectory)
-                    .toJobParameters();  
-            JobExecution jobExecution = jobLauncher.run(crdbJob, jobParameters); 
-            
-            System.out.println("Shutting down CRDBPipeline.");
-            ctx.close();
-        }
-        else {
-            System.out.println("Cannot run CRDB job on cancer study "+cancerStudy);
-            System.exit(1);
-        }
->>>>>>> e47993cb
     }
     
     public static void main(String[] args) throws Exception {
@@ -113,11 +86,6 @@
             !commandLine.hasOption("stage")) {
             help(gnuOptions, 0);
         }
-<<<<<<< HEAD
         launchJob(args, commandLine.getOptionValue("stage"));        
-=======
-        launchJob(args, commandLine.getOptionValue("cancer_study"),
-                  commandLine.getOptionValue("stage"));        
->>>>>>> e47993cb
     }
 }