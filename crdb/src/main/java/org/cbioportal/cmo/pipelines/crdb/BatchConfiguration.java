/*
 * Copyright (c) 2016 Memorial Sloan-Kettering Cancer Center.
 *
 * This library is distributed in the hope that it will be useful, but WITHOUT
 * ANY WARRANTY, WITHOUT EVEN THE IMPLIED WARRANTY OF MERCHANTABILITY OR FITNESS
 * FOR A PARTICULAR PURPOSE. The software and documentation provided hereunder
 * is on an "as is" basis, and Memorial Sloan-Kettering Cancer Center has no
 * obligations to provide maintenance, support, updates, enhancements or
 * modifications. In no event shall Memorial Sloan-Kettering Cancer Center be
 * liable to any party for direct, indirect, special, incidental or
 * consequential damages, including lost profits, arising out of the use of this
 * software and its documentation, even if Memorial Sloan-Kettering Cancer
 * Center has been advised of the possibility of such damage.
 */

/*
 * This file is part of cBioPortal CMO-Pipelines.
 *
 * cBioPortal is free software: you can redistribute it and/or modify
 * it under the terms of the GNU Affero General Public License as
 * published by the Free Software Foundation, either version 3 of the
 * License.
 *
 * This program is distributed in the hope that it will be useful,
 * but WITHOUT ANY WARRANTY; without even the implied warranty of
 * MERCHANTABILITY or FITNESS FOR A PARTICULAR PURPOSE.  See the
 * GNU Affero General Public License for more details.
 *
 * You should have received a copy of the GNU Affero General Public License
 * along with this program.  If not, see <http://www.gnu.org/licenses/>.
*/

package org.cbioportal.cmo.pipelines.crdb;

import org.cbioportal.cmo.pipelines.crdb.model.CRDBSurvey;
import org.cbioportal.cmo.pipelines.crdb.model.CRDBDataset;

import org.springframework.batch.core.*;
import org.springframework.batch.item.*;
import org.springframework.batch.core.configuration.annotation.*;
import org.springframework.batch.core.configuration.annotation.StepScope;
import org.springframework.context.annotation.*;
import org.springframework.beans.factory.annotation.Autowired;

/**
 * Configuration for running the CRDB clinical data fetcher.
 * 
 * @author ochoaa
 */

@Configuration
@EnableBatchProcessing
public class BatchConfiguration
{
<<<<<<< HEAD
    public static final String CRDB_IMPACT_JOB = "crdbImpactJob";
=======
    public static final String CRDB_JOB = "crdbJob";
>>>>>>> e47993cb

    @Autowired
    public JobBuilderFactory jobBuilderFactory;

    @Autowired
    public StepBuilderFactory stepBuilderFactory;

    @Bean
<<<<<<< HEAD
    public Job crdbImpactJob() {
        return jobBuilderFactory.get(CRDB_IMPACT_JOB)
=======
    public Job crdbJob() {
        return jobBuilderFactory.get(CRDB_JOB)
>>>>>>> e47993cb
            .start(step1())
            .next(step2())
            .build();
    }

    /**
     * Step 1 reads, processes, and writes the CRDB Survey query results
     */
    @Bean
    public Step step1() {
        return stepBuilderFactory.get("step1")
            .<CRDBSurvey, String> chunk(10)
            .reader(reader1())
            .processor(processor1())
            .writer(writer1())
            .build();
    }

    @Bean
    @StepScope
	public ItemStreamReader<CRDBSurvey> reader1() {
		return new CRDBSurveyReader();
	}

    @Bean
    public CRDBSurveyProcessor processor1() {
        return new CRDBSurveyProcessor();
    }

    @Bean
    @StepScope
    public ItemStreamWriter<String> writer1() {
        return new CRDBSurveyWriter();
    }
        
    /**
     * Step 2 reads, processes, and writes the CRDB Dataset query results
     */    
    @Bean
    public Step step2() {
        return stepBuilderFactory.get("step2") 
            .<CRDBDataset, String> chunk(10)
            .reader(reader2())
            .processor(processor2())
            .writer(writer2())
            .build();
    }

    @Bean
    @StepScope
	public ItemStreamReader<CRDBDataset> reader2() {
		return new CRDBDatasetReader();
	}

    @Bean
    public CRDBDatasetProcessor processor2() {
        return new CRDBDatasetProcessor();
    }

    @Bean
    @StepScope
    public ItemStreamWriter<String> writer2() {
        return new CRDBDatasetWriter();
    }    
}<|MERGE_RESOLUTION|>--- conflicted
+++ resolved
@@ -52,11 +52,7 @@
 @EnableBatchProcessing
 public class BatchConfiguration
 {
-<<<<<<< HEAD
     public static final String CRDB_IMPACT_JOB = "crdbImpactJob";
-=======
-    public static final String CRDB_JOB = "crdbJob";
->>>>>>> e47993cb
 
     @Autowired
     public JobBuilderFactory jobBuilderFactory;
@@ -65,13 +61,8 @@
     public StepBuilderFactory stepBuilderFactory;
 
     @Bean
-<<<<<<< HEAD
     public Job crdbImpactJob() {
         return jobBuilderFactory.get(CRDB_IMPACT_JOB)
-=======
-    public Job crdbJob() {
-        return jobBuilderFactory.get(CRDB_JOB)
->>>>>>> e47993cb
             .start(step1())
             .next(step2())
             .build();
